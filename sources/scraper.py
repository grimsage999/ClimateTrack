<<<<<<< HEAD
# sources/scraper.py (Merged v21 - Deployment Compatible with Amount Parsing Fix)
=======
# sources/scraper.py (v21 - AI-Powered Subsector Classification)
>>>>>>> f04627ad

import os
import re
import sys
import time
import json
import requests
from typing import List, Dict, Optional
from dotenv import load_dotenv
from bs4 import BeautifulSoup
<<<<<<< HEAD
from openai import OpenAI

# Add project root to path
=======
from utils import parse_funding_amount

# Path-fixing code for standalone testing
>>>>>>> f04627ad
if __name__ == "__main__":
    project_root = os.path.dirname(os.path.dirname(os.path.abspath(__file__)))
    sys.path.insert(0, project_root)

import config
from data.data_manager import DataManager

load_dotenv()

# Use OpenRouter with OPENAI2 for deployment compatibility
client = OpenAI(
    api_key=config.OPENAI2_API_KEY,
    base_url=config.OPENROUTER_BASE_URL,
    default_headers=config.OPENROUTER_DEFAULT_HEADERS,
)

<<<<<<< HEAD
# --- NEW HELPER FUNCTION TO PARSE AMOUNTS ---
def _parse_amount_string(amount_str) -> float:
    """
    Parses a string like '$12.5m' or '€200 million' into a float representing millions.
    """
    if amount_str is None or not isinstance(amount_str, str):
        return 0.0
    
    cleaned_str = str(amount_str).lower().strip()
    if 'undisclosed' in cleaned_str:
        return 0.0
    
    # Remove currency symbols and commas
    cleaned_str = re.sub(r'[$€£,]', '', cleaned_str)
    
    # Extract numeric value
    numeric_match = re.search(r'([\d\.]+)', cleaned_str)
    if not numeric_match:
        return 0.0
        
    value = float(numeric_match.group(1))
    
    # Apply multipliers
    if 'b' in cleaned_str or 'billion' in cleaned_str:
        return value * 1000  # Convert billions to millions
    
    return value  # Default is millions
=======
# ... (internal functions _crawl_ctvc_links and _scrape_deals_block are unchanged) ...
def _crawl_ctvc_links(pages_to_load=3) -> List[str]:
    print("🕵️  Crawling CTVC Newsletter using direct API calls...")
    api_url = "https://www.ctvc.co/ghost/api/content/posts/"
    params = {'key': '9faa8677cc07b3b2c3938b15d3', 'filter': 'tag:newsletter', 'limit': 6, 'fields': 'url', 'include': 'tags'}
    headers = {'User-Agent': 'Mozilla/5.0'}
    all_urls = set()
    for page in range(1, pages_to_load + 1):
        params['page'] = page
        try:
            response = requests.get(api_url, params=params, headers=headers, timeout=15)
            response.raise_for_status()
            data = response.json()
            posts = data.get('posts', [])
            if not posts: break
            for post in posts: all_urls.add(post['url'])
            print(f"   -> Fetched page {page}, found {len(posts)} articles. Total unique: {len(all_urls)}")
            time.sleep(0.5)
        except Exception as e:
            print(f"   -> 🔴 Error calling CTVC API on page {page}: {e}")
            break
    return list(all_urls)

def _scrape_deals_block(url: str) -> str:
    print(f"  Scraping URL for deals block: {url}")
    try:
        headers = {'User-Agent': 'Mozilla/5.0'}
        response = requests.get(url, headers=headers, timeout=20)
        response.raise_for_status()
        soup = BeautifulSoup(response.content, 'lxml')
        main_content = soup.find('div', class_=lambda c: c and 'content' in c and 'prose' in c)
        if not main_content: return "Content not found."
        deals_heading = main_content.find(['h2', 'h3'], string=lambda t: t and 'deals of the week' in t.lower())
        if not deals_heading: return "Content not found."
        print("   -> 'Deals of the Week' heading found.")
        content_parts = []
        stop_headings = ["in the news", "exits", "new funds", "pop-up", "opportunities & events", "jobs"]
        for element in deals_heading.find_next_siblings():
            if element.name in ['h2', 'h3']:
                element_text = element.get_text(strip=True).lower()
                if any(stop_word in element_text for stop_word in stop_headings): break
            content_parts.append(element.get_text(separator=' ', strip=True))
        return "\n".join(content_parts)
    except Exception as e:
        print(f"   -> 🔴 Error scraping article: {e.__class__.__name__}")
        return "Content not found."

# --- THIS IS THE KEY CHANGE ---
def _extract_deal_data(deal_string: str) -> Dict:
    """
    V3 - Upgraded AI prompt to infer the subsector from the description.
    """
    prompt = f"""From the deal announcement text, extract the startup_name, amount_raised, funding_stage, all investors, AND infer the subsector.

**Valid Subsectors to choose from:**
- Energy (generation, storage, grid, batteries, fusion)
- Mobility (EVs, aviation, micromobility, charging)
- Food & Agriculture (agtech, alternative proteins, sustainable farming)
- Industrials (green steel, cement, chemicals, manufacturing)
- Carbon (carbon capture, removal, utilization, markets)
- Built Environment (HVAC, green buildings, sustainable materials)
- Climate Adaptation (risk modeling, water, resilience)

**Instructions:**
- The startup name is the first bolded name.
- The amount is the bolded dollar/euro value.
- If a single investor is mentioned, they are the `lead_investor`.
- If multiple investors are listed, the first is the `lead_investor`.
- **Infer the `subsector` from the company description using the list above.**
- If a value is not present, use `null`.

**Example:**
Text: "✈️ AIR, a Haifa, Israel-based eVTOL developer, raised $23m in Series A funding from Entrée Capital."
JSON Output: {{"startup_name": "AIR", "amount_raised": "$23m", "funding_stage": "Series A", "lead_investor": "Entrée Capital", "other_investors": [], "subsector": "Mobility"}}

---
**Text to Process:** "{deal_string}"
**JSON Output:**"""
    try:
        response = client.chat.completions.create(
            model="meta-llama/llama-3-8b-instruct",
            response_format={"type": "json_object"},
            messages=[{"role": "user", "content": prompt}]
        )
        return json.loads(response.choices[0].message.content)
    except Exception as e:
        print(f"   -> 🔴 AI Error: {e}")
        return None
>>>>>>> f04627ad

# --- DEPLOYMENT-COMPATIBLE CRAWLER ---
def _crawl_ctvc_links(pages_to_load=1) -> List[str]:
    """
<<<<<<< HEAD
    Deployment-ready CTVC crawler using requests instead of Selenium
    Works reliably on Replit deployment without browser dependencies
    """
    base_url = "https://www.ctvc.co/tag/newsletter/"
    print(f"🕵️  Crawling CTVC Newsletter (deployment-ready mode)...")
    
    headers = {
        'User-Agent': 'Mozilla/5.0 (Windows NT 10.0; Win64; x64) AppleWebKit/537.36 (KHTML, like Gecko) Chrome/91.0.4472.124 Safari/537.36',
        'Accept': 'text/html,application/xhtml+xml,application/xml;q=0.9,image/webp,*/*;q=0.8',
        'Accept-Language': 'en-US,en;q=0.5',
        'Accept-Encoding': 'gzip, deflate',
        'Connection': 'keep-alive',
    }
    
    try:
        session = requests.Session()
        session.headers.update(headers)
        
        response = session.get(base_url, timeout=30)
        response.raise_for_status()
        
        soup = BeautifulSoup(response.content, 'html.parser')
        unique_urls = set()
        
        for link_tag in soup.select('div.flex-1 h3 > a'):
            if 'href' in link_tag.attrs:
                unique_urls.add("https://www.ctvc.co" + link_tag['href'])
        
        print(f"   -> Found {len(unique_urls)} articles from initial page (deployment-ready)")
        print(f"   -> Note: Limited to first page for deployment compatibility")
        
        return list(unique_urls)
    
    except Exception as e:
        print(f"   -> Error crawling CTVC: {e}")
        return []
=======
    V2 - Cleans AI output and uses the new parser to convert amount to a float.
    """
    lead = data.get('lead_investor') or data.get('lead_investors')
    others = data.get('other_investors') or data.get('investors')
    
    if isinstance(lead, list) and lead:
        if not others: others = []
        others.extend(lead[1:])
        lead = lead[0]
    
    # --- THIS IS THE FIX ---
    # Get the raw amount string from the AI
    amount_str = data.get('amount_raised')
    # Use our new utility to convert it to a clean float (in millions)
    numeric_amount = parse_funding_amount(amount_str)
    # --- END OF FIX ---

    cleaned = {k: v for k, v in {
        'company': data.get('startup_name'),
        'amount': numeric_amount, # Use the cleaned number
        'stage': data.get('stage'),
        'lead_investor': lead,
        'other_investors': others,
        'sector': data.get('subsector')
    }.items() if v is not None and v != 'null' and v != ['null']}
    
    return cleaned
# --- END OF KEY CHANGES ---

# --- PRIMARY HOOK FUNCTION (Unchanged) ---
def scrape_ctvc_deals(data_manager: DataManager, pages_to_load=3, target_deal_count=15) -> List[Dict]:
    processed_urls = data_manager.load_processed_urls()
    newsletter_urls = _crawl_ctvc_links(pages_to_load=pages_to_load)
    new_deals = []
    for url in newsletter_urls:
        if len(new_deals) >= target_deal_count:
            print(f"🎯 Target of {target_deal_count} new deals reached. Halting scan.")
            break
        if url in processed_urls: continue
        print(f"\n--- Processing article: {url} ---")
        deals_block = _scrape_deals_block(url)
        if deals_block != "Content not found.":
            emoji_pattern = re.compile(r'[\U0001F600-\U0001F64F\U0001F300-\U0001F5FF\U0001F680-\U0001F6FF\U0001FA00-\U0001FAFF\u2600-\u26FF\u2700-\u27BF]+')
            deal_chunks = emoji_pattern.split(deals_block)[1:]
            emojis = emoji_pattern.findall(deals_block)
            deal_lines = [emojis[i] + chunk.strip() for i, chunk in enumerate(deal_chunks)]
            print(f"   -> Found {len(deal_lines)} potential deals.")
            for line in deal_lines:
                if len(new_deals) >= target_deal_count: break
                if 'raised' in line or 'funding' in line:
                    time.sleep(1.5)
                    deal_data = _extract_deal_data(line)
                    if deal_data:
                        cleaned_data = _clean_data(deal_data)
                        if cleaned_data.get('company'):
                            cleaned_data['source_url'] = url
                            cleaned_data['source'] = "CTVC"
                            new_deals.append(cleaned_data)
                            print(f"   -> ✅ SUCCESS: Extracted '{cleaned_data['company']}'")
        data_manager.add_processed_url(url)
    return new_deals

# --- TEST BLOCK (Unchanged) ---
if __name__ == "__main__":
    # ... (rest of the test block is unchanged) ...
    print("--- Running scraper.py in Standalone Test Mode ---")
    
    # We need a DataManager instance for the function to work
    test_data_manager = DataManager()
    
    # We'll crawl just 1 page for a quick test
    latest_deals = scrape_ctvc_deals(test_data_manager, pages_to_load=1, target_deal_count=15)
    
    if latest_deals:
        print(f"\n--- SCRAPER TEST COMPLETE ---")
        print(f"Successfully extracted {len(latest_deals)} new deals.")
        test_data_manager.save_funding_data(latest_deals)
        print(f"Saved test results to '{test_data_manager.funding_file}'")
        import pprint
        print("\nSample of extracted data:")
        pprint.pprint(latest_deals[:3])
    else:
        print("\n--- SCRAPER TEST COMPLETE ---")
        print("No new deals were found during the test.")
>>>>>>> f04627ad
<|MERGE_RESOLUTION|>--- conflicted
+++ resolved
@@ -1,8 +1,4 @@
-<<<<<<< HEAD
-# sources/scraper.py (Merged v21 - Deployment Compatible with Amount Parsing Fix)
-=======
-# sources/scraper.py (v21 - AI-Powered Subsector Classification)
->>>>>>> f04627ad
+# sources/scraper.py (Merged - AI-Powered Subsector Classification with Deployment Compatibility)
 
 import os
 import re
@@ -13,21 +9,16 @@
 from typing import List, Dict, Optional
 from dotenv import load_dotenv
 from bs4 import BeautifulSoup
-<<<<<<< HEAD
 from openai import OpenAI
 
-# Add project root to path
-=======
-from utils import parse_funding_amount
-
-# Path-fixing code for standalone testing
->>>>>>> f04627ad
+# Add project root to path and import utilities
 if __name__ == "__main__":
     project_root = os.path.dirname(os.path.dirname(os.path.abspath(__file__)))
     sys.path.insert(0, project_root)
 
 import config
 from data.data_manager import DataManager
+from utils import parse_funding_amount
 
 load_dotenv()
 
@@ -38,86 +29,121 @@
     default_headers=config.OPENROUTER_DEFAULT_HEADERS,
 )
 
-<<<<<<< HEAD
-# --- NEW HELPER FUNCTION TO PARSE AMOUNTS ---
-def _parse_amount_string(amount_str) -> float:
-    """
-    Parses a string like '$12.5m' or '€200 million' into a float representing millions.
-    """
-    if amount_str is None or not isinstance(amount_str, str):
-        return 0.0
-    
-    cleaned_str = str(amount_str).lower().strip()
-    if 'undisclosed' in cleaned_str:
-        return 0.0
-    
-    # Remove currency symbols and commas
-    cleaned_str = re.sub(r'[$€£,]', '', cleaned_str)
-    
-    # Extract numeric value
-    numeric_match = re.search(r'([\d\.]+)', cleaned_str)
-    if not numeric_match:
-        return 0.0
-        
-    value = float(numeric_match.group(1))
-    
-    # Apply multipliers
-    if 'b' in cleaned_str or 'billion' in cleaned_str:
-        return value * 1000  # Convert billions to millions
-    
-    return value  # Default is millions
-=======
-# ... (internal functions _crawl_ctvc_links and _scrape_deals_block are unchanged) ...
 def _crawl_ctvc_links(pages_to_load=3) -> List[str]:
-    print("🕵️  Crawling CTVC Newsletter using direct API calls...")
-    api_url = "https://www.ctvc.co/ghost/api/content/posts/"
-    params = {'key': '9faa8677cc07b3b2c3938b15d3', 'filter': 'tag:newsletter', 'limit': 6, 'fields': 'url', 'include': 'tags'}
-    headers = {'User-Agent': 'Mozilla/5.0'}
-    all_urls = set()
-    for page in range(1, pages_to_load + 1):
-        params['page'] = page
-        try:
+    """
+    Deployment-ready CTVC crawler using both API and direct scraping methods
+    Falls back gracefully for maximum reliability
+    """
+    print("🕵️  Crawling CTVC Newsletter using hybrid approach...")
+    
+    # Method 1: Try API first (more reliable)
+    try:
+        api_url = "https://www.ctvc.co/ghost/api/content/posts/"
+        params = {
+            'key': '9faa8677cc07b3b2c3938b15d3', 
+            'filter': 'tag:newsletter', 
+            'limit': 6, 
+            'fields': 'url', 
+            'include': 'tags'
+        }
+        headers = {'User-Agent': 'Mozilla/5.0'}
+        all_urls = set()
+        
+        for page in range(1, min(pages_to_load + 1, 4)):  # Limit API calls for deployment
+            params['page'] = page
             response = requests.get(api_url, params=params, headers=headers, timeout=15)
             response.raise_for_status()
             data = response.json()
             posts = data.get('posts', [])
-            if not posts: break
-            for post in posts: all_urls.add(post['url'])
-            print(f"   -> Fetched page {page}, found {len(posts)} articles. Total unique: {len(all_urls)}")
+            if not posts:
+                break
+            for post in posts:
+                all_urls.add(post['url'])
+            print(f"   -> API: Fetched page {page}, found {len(posts)} articles. Total unique: {len(all_urls)}")
             time.sleep(0.5)
-        except Exception as e:
-            print(f"   -> 🔴 Error calling CTVC API on page {page}: {e}")
-            break
-    return list(all_urls)
+        
+        if all_urls:
+            print(f"   -> API method successful: {len(all_urls)} URLs found")
+            return list(all_urls)
+    
+    except Exception as e:
+        print(f"   -> API method failed: {e}")
+    
+    # Method 2: Fallback to direct scraping
+    try:
+        base_url = "https://www.ctvc.co/tag/newsletter/"
+        headers = {
+            'User-Agent': 'Mozilla/5.0 (Windows NT 10.0; Win64; x64) AppleWebKit/537.36 (KHTML, like Gecko) Chrome/91.0.4472.124 Safari/537.36',
+            'Accept': 'text/html,application/xhtml+xml,application/xml;q=0.9,image/webp,*/*;q=0.8',
+            'Accept-Language': 'en-US,en;q=0.5',
+            'Accept-Encoding': 'gzip, deflate',
+            'Connection': 'keep-alive',
+        }
+        
+        session = requests.Session()
+        session.headers.update(headers)
+        
+        response = session.get(base_url, timeout=30)
+        response.raise_for_status()
+        
+        soup = BeautifulSoup(response.content, 'html.parser')
+        unique_urls = set()
+        
+        for link_tag in soup.select('div.flex-1 h3 > a'):
+            if 'href' in link_tag.attrs:
+                unique_urls.add("https://www.ctvc.co" + link_tag['href'])
+        
+        print(f"   -> Direct scraping fallback: Found {len(unique_urls)} articles")
+        return list(unique_urls)
+    
+    except Exception as e:
+        print(f"   -> Both methods failed: {e}")
+        return []
 
 def _scrape_deals_block(url: str) -> str:
+    """
+    Scrapes the 'Deals of the Week' section from a CTVC newsletter
+    """
     print(f"  Scraping URL for deals block: {url}")
     try:
         headers = {'User-Agent': 'Mozilla/5.0'}
         response = requests.get(url, headers=headers, timeout=20)
         response.raise_for_status()
         soup = BeautifulSoup(response.content, 'lxml')
+        
+        # Find main content area
         main_content = soup.find('div', class_=lambda c: c and 'content' in c and 'prose' in c)
-        if not main_content: return "Content not found."
-        deals_heading = main_content.find(['h2', 'h3'], string=lambda t: t and 'deals of the week' in t.lower())
-        if not deals_heading: return "Content not found."
+        if not main_content:
+            return "Content not found."
+        
+        # Look for deals heading
+        deals_heading = main_content.find(['h2', 'h3'], 
+                                        string=lambda t: t and 'deals of the week' in t.lower())
+        if not deals_heading:
+            return "Content not found."
+        
         print("   -> 'Deals of the Week' heading found.")
         content_parts = []
-        stop_headings = ["in the news", "exits", "new funds", "pop-up", "opportunities & events", "jobs"]
+        stop_headings = ["in the news", "exits", "new funds", "pop-up", 
+                        "opportunities & events", "jobs"]
+        
+        # Extract content until next major section
         for element in deals_heading.find_next_siblings():
             if element.name in ['h2', 'h3']:
                 element_text = element.get_text(strip=True).lower()
-                if any(stop_word in element_text for stop_word in stop_headings): break
+                if any(stop_word in element_text for stop_word in stop_headings):
+                    break
             content_parts.append(element.get_text(separator=' ', strip=True))
+        
         return "\n".join(content_parts)
+    
     except Exception as e:
         print(f"   -> 🔴 Error scraping article: {e.__class__.__name__}")
         return "Content not found."
 
-# --- THIS IS THE KEY CHANGE ---
 def _extract_deal_data(deal_string: str) -> Dict:
     """
-    V3 - Upgraded AI prompt to infer the subsector from the description.
+    AI-powered extraction with subsector classification
     """
     prompt = f"""From the deal announcement text, extract the startup_name, amount_raised, funding_stage, all investors, AND infer the subsector.
 
@@ -133,10 +159,10 @@
 **Instructions:**
 - The startup name is the first bolded name.
 - The amount is the bolded dollar/euro value.
-- If a single investor is mentioned, they are the `lead_investor`.
-- If multiple investors are listed, the first is the `lead_investor`.
-- **Infer the `subsector` from the company description using the list above.**
-- If a value is not present, use `null`.
+- If a single investor is mentioned, they are the lead_investor.
+- If multiple investors are listed, the first is the lead_investor.
+- **Infer the subsector from the company description using the list above.**
+- If a value is not present, use null.
 
 **Example:**
 Text: "✈️ AIR, a Haifa, Israel-based eVTOL developer, raised $23m in Series A funding from Entrée Capital."
@@ -145,6 +171,7 @@
 ---
 **Text to Process:** "{deal_string}"
 **JSON Output:**"""
+    
     try:
         response = client.chat.completions.create(
             model="meta-llama/llama-3-8b-instruct",
@@ -155,101 +182,76 @@
     except Exception as e:
         print(f"   -> 🔴 AI Error: {e}")
         return None
->>>>>>> f04627ad
-
-# --- DEPLOYMENT-COMPATIBLE CRAWLER ---
-def _crawl_ctvc_links(pages_to_load=1) -> List[str]:
-    """
-<<<<<<< HEAD
-    Deployment-ready CTVC crawler using requests instead of Selenium
-    Works reliably on Replit deployment without browser dependencies
-    """
-    base_url = "https://www.ctvc.co/tag/newsletter/"
-    print(f"🕵️  Crawling CTVC Newsletter (deployment-ready mode)...")
-    
-    headers = {
-        'User-Agent': 'Mozilla/5.0 (Windows NT 10.0; Win64; x64) AppleWebKit/537.36 (KHTML, like Gecko) Chrome/91.0.4472.124 Safari/537.36',
-        'Accept': 'text/html,application/xhtml+xml,application/xml;q=0.9,image/webp,*/*;q=0.8',
-        'Accept-Language': 'en-US,en;q=0.5',
-        'Accept-Encoding': 'gzip, deflate',
-        'Connection': 'keep-alive',
-    }
-    
-    try:
-        session = requests.Session()
-        session.headers.update(headers)
-        
-        response = session.get(base_url, timeout=30)
-        response.raise_for_status()
-        
-        soup = BeautifulSoup(response.content, 'html.parser')
-        unique_urls = set()
-        
-        for link_tag in soup.select('div.flex-1 h3 > a'):
-            if 'href' in link_tag.attrs:
-                unique_urls.add("https://www.ctvc.co" + link_tag['href'])
-        
-        print(f"   -> Found {len(unique_urls)} articles from initial page (deployment-ready)")
-        print(f"   -> Note: Limited to first page for deployment compatibility")
-        
-        return list(unique_urls)
-    
-    except Exception as e:
-        print(f"   -> Error crawling CTVC: {e}")
-        return []
-=======
-    V2 - Cleans AI output and uses the new parser to convert amount to a float.
-    """
+
+def _clean_data(data: Dict) -> Dict:
+    """
+    Cleans AI output and uses utility parser for amount conversion
+    """
+    if not data:
+        return {}
+    
+    # Handle lead investor
     lead = data.get('lead_investor') or data.get('lead_investors')
     others = data.get('other_investors') or data.get('investors')
     
     if isinstance(lead, list) and lead:
-        if not others: others = []
+        if not others:
+            others = []
         others.extend(lead[1:])
         lead = lead[0]
     
-    # --- THIS IS THE FIX ---
-    # Get the raw amount string from the AI
+    # Parse amount using utility function
     amount_str = data.get('amount_raised')
-    # Use our new utility to convert it to a clean float (in millions)
     numeric_amount = parse_funding_amount(amount_str)
-    # --- END OF FIX ---
-
+    
+    # Clean and structure data
     cleaned = {k: v for k, v in {
         'company': data.get('startup_name'),
-        'amount': numeric_amount, # Use the cleaned number
-        'stage': data.get('stage'),
+        'amount': numeric_amount,
+        'stage': data.get('funding_stage') or data.get('stage'),
         'lead_investor': lead,
         'other_investors': others,
         'sector': data.get('subsector')
     }.items() if v is not None and v != 'null' and v != ['null']}
     
     return cleaned
-# --- END OF KEY CHANGES ---
-
-# --- PRIMARY HOOK FUNCTION (Unchanged) ---
+
 def scrape_ctvc_deals(data_manager: DataManager, pages_to_load=3, target_deal_count=15) -> List[Dict]:
+    """
+    Main function to scrape CTVC deals with AI-powered extraction
+    """
     processed_urls = data_manager.load_processed_urls()
     newsletter_urls = _crawl_ctvc_links(pages_to_load=pages_to_load)
     new_deals = []
+    
     for url in newsletter_urls:
         if len(new_deals) >= target_deal_count:
             print(f"🎯 Target of {target_deal_count} new deals reached. Halting scan.")
             break
-        if url in processed_urls: continue
+        
+        if url in processed_urls:
+            continue
+            
         print(f"\n--- Processing article: {url} ---")
         deals_block = _scrape_deals_block(url)
+        
         if deals_block != "Content not found.":
+            # Split by emoji patterns to identify individual deals
             emoji_pattern = re.compile(r'[\U0001F600-\U0001F64F\U0001F300-\U0001F5FF\U0001F680-\U0001F6FF\U0001FA00-\U0001FAFF\u2600-\u26FF\u2700-\u27BF]+')
             deal_chunks = emoji_pattern.split(deals_block)[1:]
             emojis = emoji_pattern.findall(deals_block)
-            deal_lines = [emojis[i] + chunk.strip() for i, chunk in enumerate(deal_chunks)]
+            deal_lines = [emojis[i] + chunk.strip() for i, chunk in enumerate(deal_chunks) if i < len(emojis)]
+            
             print(f"   -> Found {len(deal_lines)} potential deals.")
+            
             for line in deal_lines:
-                if len(new_deals) >= target_deal_count: break
+                if len(new_deals) >= target_deal_count:
+                    break
+                    
                 if 'raised' in line or 'funding' in line:
-                    time.sleep(1.5)
+                    time.sleep(1.5)  # Rate limiting for AI calls
                     deal_data = _extract_deal_data(line)
+                    
                     if deal_data:
                         cleaned_data = _clean_data(deal_data)
                         if cleaned_data.get('company'):
@@ -257,29 +259,30 @@
                             cleaned_data['source'] = "CTVC"
                             new_deals.append(cleaned_data)
                             print(f"   -> ✅ SUCCESS: Extracted '{cleaned_data['company']}'")
+        
         data_manager.add_processed_url(url)
+    
     return new_deals
 
-# --- TEST BLOCK (Unchanged) ---
+# Test block for standalone execution
 if __name__ == "__main__":
-    # ... (rest of the test block is unchanged) ...
     print("--- Running scraper.py in Standalone Test Mode ---")
     
-    # We need a DataManager instance for the function to work
+    # Create DataManager instance for testing
     test_data_manager = DataManager()
     
-    # We'll crawl just 1 page for a quick test
-    latest_deals = scrape_ctvc_deals(test_data_manager, pages_to_load=1, target_deal_count=15)
+    # Test with limited scope
+    latest_deals = scrape_ctvc_deals(test_data_manager, pages_to_load=1, target_deal_count=5)
     
     if latest_deals:
         print(f"\n--- SCRAPER TEST COMPLETE ---")
         print(f"Successfully extracted {len(latest_deals)} new deals.")
         test_data_manager.save_funding_data(latest_deals)
         print(f"Saved test results to '{test_data_manager.funding_file}'")
+        
         import pprint
         print("\nSample of extracted data:")
         pprint.pprint(latest_deals[:3])
     else:
         print("\n--- SCRAPER TEST COMPLETE ---")
-        print("No new deals were found during the test.")
->>>>>>> f04627ad
+        print("No new deals were found during the test.")